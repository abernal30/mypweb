<!doctype html>
<html lang="en">
<head>
    <!-- Required meta tags -->
    <meta charset="utf-8">
    <meta name="viewport" content="width=device-width, initial-scale=1, shrink-to-fit=no">
    <link rel="stylesheet" href="css/bootstrap.min.css">
    <link rel="stylesheet" href="css/style.css">
    <!-- Bootstrap CSS -->
   
    <!-- CSS only -->
    <title>Arturo Bernal</title>
  </head>
  <body>
    <nav class="navbar navbar-expand-lg navbar-dark bg-primary">
      <a class="navbar-brand" href="index.html">Home</a>
      <button class="navbar-toggler" type="button" data-toggle="collapse" data-target="#navbarSupportedContent" aria-controls="navbarSupportedContent" aria-expanded="false" aria-label="Toggle navigation">
        <span class="navbar-toggler-icon"></span>
      </button>
      <div class="collapse navbar-collapse" id="navbarSupportedContent">
        <ul class="navbar-nav mr-auto">
          <li class="nav-item active">
            <a class="nav-link" href="research.html">Research</a>
          </li>
          <li class="nav-item active">
            <a class="nav-link" href="service.html">Service</a>
          </li>
          <li class="nav-item active">
            <a class="nav-link" href="books.html">Books</a>
          </li>
        </ul>
      </div>
    </nav>
  </body>




    <!-- Main jumbotron for a primary marketing message or call to action -->
    <div class="jumbotron">
      <div class="container">
        
        <h1>Books</h1>
     
       </div>
        
      </div>
    </div>

    <div class="container">
      <!-- Example row of columns -->
      <div class="row">
<<<<<<< HEAD


        <div class="col-md-4">
          <a href="book/AFP/index.html" target="_blank"> 
            <img class="featurette-image img-responsive center-block" src="images/coverf.png" width="250" height="374"  alt="">
=======
        

         <div class="col-md-4">

        <a href="book/index.html" target="_blank"> 

                    <a href="book/index.html" target="_blank"> 

          <img class="featurette-image img-responsive center-block" src="images/coverf.png" width="250" height="374"  alt="">
          <p>
>>>>>>> 3b133a18
          </a>

           <p>
            <a class="btn btn-default" href="book/AFP/index.html" target="_blank">View details &raquo;
            </a>
          </p>
      </div>

      <div class="col-md-4">
          <a href="book/MLIG/index.html" target="_blank"> 
            <img class="featurette-image img-responsive center-block" src="images/coverml3.jpeg" width="250" height="374"  alt="">
          </a>

           <p>
            <a class="btn btn-default" href="book/MLIG/index.html" target="_blank">View details &raquo;
            </a>
          </p>
      </div>
    </div>

      
      
    </div> <!-- /container -->


    <!-- Bootstrap core JavaScript
    ================================================== -->
    <!-- Placed at the end of the document so the pages load faster -->
    <script src="https://code.jquery.com/jquery-1.12.4.min.js" integrity="sha384-nvAa0+6Qg9clwYCGGPpDQLVpLNn0fRaROjHqs13t4Ggj3Ez50XnGQqc/r8MhnRDZ" crossorigin="anonymous"></script>
    <script>window.jQuery || document.write('<script src="../../assets/js/vendor/jquery.min.js"><\/script>')</script>
    <script src="dist/js/bootstrap.min.js"></script>
    <!-- IE10 viewport hack for Surface/desktop Windows 8 bug -->
    <script src="assets/js/ie10-viewport-bug-workaround.js"></script>
  </body>
</html><|MERGE_RESOLUTION|>--- conflicted
+++ resolved
@@ -39,58 +39,38 @@
     <!-- Main jumbotron for a primary marketing message or call to action -->
     <div class="jumbotron">
       <div class="container">
-        
         <h1>Books</h1>
-     
-       </div>
-        
       </div>
     </div>
 
     <div class="container">
       <!-- Example row of columns -->
       <div class="row">
-<<<<<<< HEAD
-
 
         <div class="col-md-4">
           <a href="book/AFP/index.html" target="_blank"> 
             <img class="featurette-image img-responsive center-block" src="images/coverf.png" width="250" height="374"  alt="">
-=======
-        
-
-         <div class="col-md-4">
-
-        <a href="book/index.html" target="_blank"> 
-
-                    <a href="book/index.html" target="_blank"> 
-
-          <img class="featurette-image img-responsive center-block" src="images/coverf.png" width="250" height="374"  alt="">
+          </a>
           <p>
->>>>>>> 3b133a18
-          </a>
-
-           <p>
             <a class="btn btn-default" href="book/AFP/index.html" target="_blank">View details &raquo;
             </a>
           </p>
       </div>
 
       <div class="col-md-4">
-          <a href="book/MLIG/index.html" target="_blank"> 
+          <a href="book/ML/index.html" target="_blank"> 
             <img class="featurette-image img-responsive center-block" src="images/coverml3.jpeg" width="250" height="374"  alt="">
           </a>
-
-           <p>
-            <a class="btn btn-default" href="book/MLIG/index.html" target="_blank">View details &raquo;
+          <p>
+            <a class="btn btn-default" href="book/ML/index.html" target="_blank">View details &raquo;
             </a>
           </p>
       </div>
+    
+
+
     </div>
-
-      
-      
-    </div> <!-- /container -->
+  </div> <!-- /container -->
 
 
     <!-- Bootstrap core JavaScript
